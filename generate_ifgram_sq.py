--- conflicted
+++ resolved
@@ -128,14 +128,9 @@
             rslc_patch = np.memmap(inps.work_dir + '/patches/' + patch + '/rslc_ref',
                                dtype=np.complex64, mode='r', shape=(np.int(n_image), patch_lines, patch_samples))
             ifg_patch = np.zeros([patch_lines, patch_samples])+0j
-<<<<<<< HEAD
-            master = rslc_patch[0, :, :]
-            slave = rslc_patch[np.int(inps.ifg_index) + 1, :, :]
-=======
 
             master = rslc_patch[master_ind, :, :]
             slave = rslc_patch[slave_ind, :, :]
->>>>>>> 6f34b741
 
             for kk in range(0, patch_lines):
                 ifg_patch[kk, f_col:l_col + 1] = master[kk, f_col:l_col + 1] * np.conj(slave[kk, f_col:l_col + 1])
