--- conflicted
+++ resolved
@@ -192,15 +192,10 @@
     abs_coh = regularize_matrix(np.abs(coh))
     if np.size(abs_coh) == np.size(coh):
         inverse_gam = np.matrix(np.multiply(LA.pinv(abs_coh),coh))
-<<<<<<< HEAD
         res = minimize(optphase, x0, args = inverse_gam, method='L-BFGS-B', 
                        bounds=Bounds(-100, 100, keep_feasible=False), 
                        tol=None, options={'gtol': 1e-6, 'disp': False})
         
-=======
-        res = minimize(optphase, x0, args = inverse_gam, method='L-BFGS-B',
-                       bounds=Bounds(-100, 100, keep_feasible=False), tol=None, options={'gtol': 1e-6, 'disp': False})
->>>>>>> 4a9b6f27
         out = np.zeros([n,1])
         out[1::,0] = res.x
         out = np.unwrap(out,np.pi,axis=0)
@@ -383,49 +378,3 @@
 
 ###############################################################################
 
-
-<<<<<<< HEAD
-=======
-def phase_link(mydf, pixels_dict={}):
-    """ Runs the phase linking algorithm over each DS.""" 
-     
-    n_image = pixels_dict['RSLC'].shape[0]
-    rr = mydf.at['rows'].astype(int)
-    cc = mydf.at['cols'].astype(int)
-    ref_row, ref_col = (mydf.at['ref_pixel'][0],mydf.at['ref_pixel'][1])
-    dp = np.matrix(1.0 * np.arange(n_image * len(rr)).reshape(n_image, len(rr)))
-    dp = np.exp(1j * dp)
-    dp[:,:] = np.matrix(pixels_dict['RSLC'][:, rr, cc])
-    cov_m = np.matmul(dp, dp.getH()) / (len(rr))
-    phi = np.angle(cov_m)
-    abs_cov = np.abs(cov_m)
-    coh = cov2corr(abs_cov)
-    gam_c = np.multiply(coh, np.exp(1j * phi))
-    try:
-        #ph0 = EVD_phase_estimation(gam_c)
-        ph0 = phi[0,:].reshape(len(phi),1)
-        xm = np.zeros([len(ph0),len(ph0)+1])+0j
-        xm[:,0:1] = np.reshape(ph0,[len(ph0),1])
-        xm[:,1::] = gam_c[:,:]
-        res_PTA = PTA_L_BFGS(xm)
-        ph_PTA = np.reshape(res_PTA,[len(res_PTA),1])
-        out_phase = np.matrix(ph_PTA.reshape(n_image, 1))
-    except:
-        out_phase = np.matrix(np.angle(pixels_dict['RSLC'][:, ref_row, ref_col].reshape(n_image, 1)))
-        out_phase = out_phase - out_phase[0,0]
-    amplitude = np.sqrt(np.abs(np.diag(cov_m)))
-    g1 = np.triu(phi,1)
-    g2 = np.matmul(np.exp(-1j * out_phase), (np.exp(-1j * out_phase)).getH())
-    g2 = np.triu(np.angle(g2), 1)
-    gam_pta = gam_pta_f(g1, g2)
-    if 0.4 < gam_pta <= 1:
-        mydf.at['amp_ref'] = np.float32(np.array(amplitude).reshape(n_image, 1, 1))
-        mydf.at['phase_ref'] = np.float32(np.array(out_phase).reshape(n_image, 1, 1))
-    else:
-        mydf.at['amp_ref']  =np.float32( np.abs(pixels_dict['RSLC'][:, ref_row, ref_col].reshape(n_image, 1, 1)))
-        out_phase = np.matrix(np.angle(pixels_dict['RSLC'][:, ref_row, ref_col].reshape(n_image, 1)))
-        out_phase = out_phase - out_phase[0,0]
-        mydf.at['phase_ref'] = np.float32(np.array(out_phase).reshape(n_image, 1, 1))
-
-    return mydf 
->>>>>>> 4a9b6f27
