--- conflicted
+++ resolved
@@ -155,18 +155,11 @@
     
     # Run SSARA and check output	
     ssara_output = subprocess.check_output(ssara_options).decode('utf-8');
-<<<<<<< HEAD
-    filecsv_options = ssara_options+['|', 'awk', "'BEGIN{FS=\",\"; ORS=\",\"}{ print $14}'", '>', 'files_test.csv']
-    csv_command = ' '.join(filecsv_options)
-    subprocess.Popen(csv_command, shell=True).wait()
-    #print('ssara_output:',ssara_output.split('ASF')[1::])
-=======
     down_command = download_new_string(ssara_output)
     generate_files_csv(down_command)
     succesful = call_ssara(inps.work_dir + '/SLC')
     logger.log(loglevel.INFO, "DOWNLOADING SUCCESS: %s", str(succesful))
     logger.log(loglevel.INFO, "------------------------------------")	
->>>>>>> 6cd75a26
     # Sets date variables for stored and most recent dates
     #set_dates(ssara_output)
     prs.step_runfiles(inps)
