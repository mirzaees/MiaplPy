--- conflicted
+++ resolved
@@ -12,10 +12,7 @@
 import glob
 import numpy as np
 import h5py
-<<<<<<< HEAD
-
-=======
->>>>>>> e7bf06b4
+
 # Auto setting for file structure of Univ. of Miami, as shown below.
 # It required 3 conditions: 1) autoPath = True
 #                           2) $SCRATCHDIR is defined in environmental variable
@@ -191,10 +188,7 @@
     Returns:    template : dict,
     """
     project_dir = os.path.dirname(work_dir)
-<<<<<<< HEAD
-
-=======
->>>>>>> e7bf06b4
+
     input_h5 = glob.glob(os.path.join(work_dir, 'inputs/*.h5'))
     var_dict = {}
 
@@ -209,7 +203,6 @@
             elif metadata['beam_mode'] == 'IW':
                 processor = 'isceTops'
                 template['sensor_type'] = 'tops'
-<<<<<<< HEAD
 
         elif os.path.exists(project_dir + '/reference'):
             processor = 'isceTops'
@@ -218,16 +211,7 @@
             processor = 'isceStripmap'
             template['sensor_type'] = 'stripmap'
 
-=======
-
-        elif os.path.exists(project_dir + '/reference'):
-            processor = 'isceTops'
-            template['sensor_type'] = 'tops'
-        else:
-            processor = 'isceStripmap'
-            template['sensor_type'] = 'stripmap'
-
->>>>>>> e7bf06b4
+
     auto_path_dict = read_str2dict(autoPathDict[processor], print_msg=False)
     # grab variable value: SCRATCHDIR, m_date12
 
@@ -248,10 +232,7 @@
     var_dict['${int_type}'] = template['MINOPY.interferograms.type']
     if processor == 'isceStripmap':
         if template['MINOPY.load.metaFile'] == 'auto':
-<<<<<<< HEAD
-
-=======
->>>>>>> e7bf06b4
+
             try:
                 var_dict['${referenceShelve}'] = os.path.join(project_dir, 'merged/SLC',
                                                               os.listdir(os.path.join(project_dir, 'merged/SLC'))[0])
