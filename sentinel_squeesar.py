#!/usr/bin/env python3

# Author: Sara Mirzaee


import numpy as np
import argparse
import os
import subprocess
import sys
import time
import argparse
sys.path.insert(0, os.getenv('RSMAS_ISCE'))
from rsmas_logging import loglevel
from dataset_template import Template
import _pysqsar_utilities as pysq
#from dask import compute, delayed

logger_ph_lnk  = pysq.send_logger_squeesar()

######################################################

EXAMPLE = """example:
  sentinel_squeesar.py LombokSenAT156VV.template 
"""


def create_parser():
    """ Creates command line argument parser object. """

    parser = argparse.ArgumentParser(formatter_class=argparse.RawTextHelpFormatter, epilog=EXAMPLE)
    parser.add_argument('-v', '--version', action='version', version='%(prog)s 0.1')
    parser.add_argument('custom_template_file', nargs='?',
        help='custom template with option settings.\n')
    
    return parser


def command_line_parse(args):
    """ Parses command line agurments into inps variable. """

    parser = create_parser()
    inps = parser.parse_args(args)
    return inps

    
def create_patch(inps, name):

    patch_row, patch_col = name.split('_')
    patch_row, patch_col = (int(patch_row), int(patch_col))
    patch_name = inps.patch_dir + str(patch_row) + '_' + str(patch_col)

    line = inps.patch_rows[1][0][patch_row] - inps.patch_rows[0][0][patch_row]
    sample = inps.patch_cols[1][0][patch_col] - inps.patch_cols[0][0][patch_col]

    if  not os.path.isfile(patch_name + '/count.npy'):
        if not os.path.isdir(patch_name):
            os.mkdir(patch_name)
        logger_ph_lnk.log(loglevel.INFO, "Making PATCH" + str(patch_row) + '_' + str(patch_col))

        rslc = np.memmap(patch_name + '/RSLC', dtype=np.complex64, mode='w+', shape=(inps.n_image, line, sample))

        count = 0
        for dirs in inps.list_slv:
            data_name = inps.slave_dir + '/' + dirs + '/' + dirs + '.slc.full'
            slc = np.memmap(data_name, dtype=np.complex64, mode='r', shape=(inps.lin, inps.sam))
            
            rslc[count, :, :] = slc[inps.patch_rows[0][0][patch_row]:inps.patch_rows[1][0][patch_row],
                                            inps.patch_cols[0][0][patch_col]:inps.patch_cols[1][0][patch_col]]
            count += 1
            del slc
        del rslc

        np.save(patch_name + '/count.npy', inps.n_image)
    else:
        print('Next patch...')
    return "PATCH" + str(patch_row) + '_' + str(patch_col)+" is created"
                                            
######################################################################

def main(iargs=None):
    """
        Pre-process and wrapper for phase linking and phase filtering of Distributed scatterers
    """

    inps = command_line_parse(iargs)
    logger_ph_lnk.log(loglevel.INFO, os.path.basename(sys.argv[0]) + " " + sys.argv[1])
    inps.project_name = os.path.basename(inps.custom_template_file).partition('.')[0]
    inps.project_dir = os.getenv('SCRATCHDIR') + '/' + inps.project_name

    inps.slave_dir = inps.project_dir + '/merged/SLC'
    inps.sq_dir = inps.project_dir + '/SqueeSAR'
    inps.patch_dir = inps.sq_dir+'/PATCH'
    inps.list_slv = os.listdir(inps.slave_dir)
    A = [inps.list_slv[0]+'_'+x for x in inps.list_slv]
    with open('A.txt','w') as f:
        for t in A[1::]:
            f.write(t+'\n')
    
    sys.exit(1) 
    
    inps.range_win = int(Template(inps.custom_template_file).get_options()['squeesar.wsizerange'])
    inps.azimuth_win = int(Template(inps.custom_template_file).get_options()['squeesar.wsizeazimuth'])
    
<<<<<<< HEAD
=======
    inps.range_win = int(Template(inps.custom_template_file).get_options()['squeesar.wsizerange'])
    inps.azimuth_win = int(Template(inps.custom_template_file).get_options()['squeesar.wsizeazimuth'])
    
>>>>>>> 4a9b6f27
    
    if not os.path.isdir(inps.sq_dir):
        os.mkdir(inps.sq_dir)
    
    
    try:
      jobqueue = Template(inps.custom_template_file).get_options()['job_queue']
    except:
      jobqueue = 'general'
    

    slc = pysq.read_image(inps.slave_dir + '/' + inps.list_slv[0] + '/' + inps.list_slv[0] + '.slc.full')  #
    inps.n_image = len(inps.list_slv)
    inps.lin = slc.shape[0]
    inps.sam = slc.shape[1]
    del slc
    
    inps.patch_rows, inps.patch_cols, inps.patch_list = \
        pysq.patch_slice(inps.lin,inps.sam,inps.azimuth_win,inps.range_win)
                                            
    np.save(inps.sq_dir+'/rowpatch.npy',inps.patch_rows)
    np.save(inps.sq_dir+'/colpatch.npy',inps.patch_cols)
    
    time0 = time.time()                                        
    if os.path.isfile(inps.sq_dir + '/flag.npy'):
        print('patchlist exist')
    else:
        for patch in inps.patch_list:
            create_patch(inps,patch)    

        #values = [delayed(create_patch)(inps, x) for x in inps.patch_list]
        #compute(*values, scheduler='processes')
    np.save(inps.sq_dir + '/flag.npy', 'patchlist_created')
    timep = time.time() - time0
    logger_ph_lnk.log(loglevel.INFO, "Done Creating PATCH. time:{}".format(timep))

<<<<<<< HEAD
###########################################      
 
    flag = np.load(inps.sq_dir + '/flag.npy')
    if flag == 'patchlist_created':
=======
###########################################    
    
    flag = np.load(inps.sq_dir + '/flag.npy')
    if flag == 'patchlist_created':
        run_find_shp = inps.sq_dir + "/run_find_shp"

        with open(run_find_shp, 'w') as f:
            for patch in inps.patch_list:
                cmd = 'find_shp.py ' + inps.custom_template_file + ' -p ' +'PATCH' + patch + ' \n'
                f.write(cmd)
    
        cmd = '$INT_SCR/split_jobs.py -f ' + inps.sq_dir + '/run_find_shp -w 1:00 -r 4000 -q '+ jobqueue 
        status = subprocess.Popen(cmd, shell=True).wait()
        if status is not 0:
            logger_ph_lnk.log(loglevel.ERROR, 'ERROR running find_shp.py')
            raise Exception('ERROR running find_shp.py')
    else:
        raise Exception('Patches are not created')
    
###########################################
>>>>>>> 4a9b6f27

        run_PSQ_sentinel = inps.sq_dir + "/run_PSQ_sentinel"

<<<<<<< HEAD
        with open(run_PSQ_sentinel, 'w') as f:
            for patch in inps.patch_list:
                if not os.path.isfile(inps.sq_dir+'/'+patch+'/num_processed.npy'):
                    cmd = 'PSQ_sentinel.py ' + inps.custom_template_file + ' -p ' + 'PATCH' + patch + ' \n'
                    f.write(cmd)
        ## cmd = 'createBatch.pl ' + inps.sq_dir + '/run_PSQ_sentinel' + ' memory=' + '3700' + ' walltime=' + '10:00'
        cmd = 'submit_jobs.py -f ' + inps.sq_dir + '/run_PSQ_sentinel -w 3:00 -r 3000 -q ' + jobqueue
        status = subprocess.Popen(cmd, shell=True).wait()
        if status is not 0:
            #logger_ph_lnk.log(loglevel.ERROR, 'ERROR running PSQ_sentinel.py')
            raise Exception('ERROR running PSQ_sentinel.py')

=======
    with open(run_PSQ_sentinel, 'w') as f:
        for patch in inps.patch_list:
            cmd = 'PSQ_sentinel.py ' + inps.custom_template_file + ' -p ' +'PATCH' + patch + ' \n'
            f.write(cmd)
    
    #cmd = 'createBatch.pl ' + inps.sq_dir + '/run_PSQ_sentinel' + ' memory=' + '3700' + ' walltime=' + '10:00'
    cmd = '$INT_SCR/split_jobs.py -f ' + inps.sq_dir + '/run_PSQ_sentinel -w 4:00 -r 12000 -q '+ jobqueue 
    status = subprocess.Popen(cmd, shell=True).wait()
    if status is not 0:
        logger_ph_lnk.log(loglevel.ERROR, 'ERROR running PSQ_sentinel.py')
        raise Exception('ERROR running PSQ_sentinel.py')
>>>>>>> 4a9b6f27

 ###########################################   


    run_write_slc = inps.project_dir + '/merged/run_write_SLC'

    with open(run_write_slc, 'w') as f:
        for date in inps.list_slv:
            cmd = 'writeSQ_sentinel.py ' + inps.custom_template_file + ' -s ' + date + '/' + date + '.slc.full' + ' \n'
            f.write(cmd)

    print ("job file created: " + " run_write_SLC")

    #cmd = '$INT_SCR/split_jobs.py -f ' + inps.project_dir + '/merged/run_write_SLC -w 1:00 -r 5000 -q '+ jobqueue 
    cmd = 'createBatch.pl ' + inps.project_dir + '/merged/run_write_SLC' + ' memory=' + '5000' + ' walltime=' + '1:00' + ' QUEUENAME=bigmem'
    status = subprocess.Popen(cmd, shell=True).wait()
    if status is not 0:
        logger_ph_lnk.log(loglevel.ERROR, 'ERROR writing SLCs')
        raise Exception('ERROR writing SLCs')


if __name__ == '__main__':
    '''
    Creates patches from the data and calls phase linking to process. 
    
    Process for each patch is done sequentially.
    '''
    main()<|MERGE_RESOLUTION|>--- conflicted
+++ resolved
@@ -101,14 +101,7 @@
     
     inps.range_win = int(Template(inps.custom_template_file).get_options()['squeesar.wsizerange'])
     inps.azimuth_win = int(Template(inps.custom_template_file).get_options()['squeesar.wsizeazimuth'])
-    
-<<<<<<< HEAD
-=======
-    inps.range_win = int(Template(inps.custom_template_file).get_options()['squeesar.wsizerange'])
-    inps.azimuth_win = int(Template(inps.custom_template_file).get_options()['squeesar.wsizeazimuth'])
-    
->>>>>>> 4a9b6f27
-    
+  
     if not os.path.isdir(inps.sq_dir):
         os.mkdir(inps.sq_dir)
     
@@ -144,37 +137,11 @@
     timep = time.time() - time0
     logger_ph_lnk.log(loglevel.INFO, "Done Creating PATCH. time:{}".format(timep))
 
-<<<<<<< HEAD
 ###########################################      
  
     flag = np.load(inps.sq_dir + '/flag.npy')
     if flag == 'patchlist_created':
-=======
-###########################################    
-    
-    flag = np.load(inps.sq_dir + '/flag.npy')
-    if flag == 'patchlist_created':
-        run_find_shp = inps.sq_dir + "/run_find_shp"
-
-        with open(run_find_shp, 'w') as f:
-            for patch in inps.patch_list:
-                cmd = 'find_shp.py ' + inps.custom_template_file + ' -p ' +'PATCH' + patch + ' \n'
-                f.write(cmd)
-    
-        cmd = '$INT_SCR/split_jobs.py -f ' + inps.sq_dir + '/run_find_shp -w 1:00 -r 4000 -q '+ jobqueue 
-        status = subprocess.Popen(cmd, shell=True).wait()
-        if status is not 0:
-            logger_ph_lnk.log(loglevel.ERROR, 'ERROR running find_shp.py')
-            raise Exception('ERROR running find_shp.py')
-    else:
-        raise Exception('Patches are not created')
-    
-###########################################
->>>>>>> 4a9b6f27
-
         run_PSQ_sentinel = inps.sq_dir + "/run_PSQ_sentinel"
-
-<<<<<<< HEAD
         with open(run_PSQ_sentinel, 'w') as f:
             for patch in inps.patch_list:
                 if not os.path.isfile(inps.sq_dir+'/'+patch+'/num_processed.npy'):
@@ -186,20 +153,6 @@
         if status is not 0:
             #logger_ph_lnk.log(loglevel.ERROR, 'ERROR running PSQ_sentinel.py')
             raise Exception('ERROR running PSQ_sentinel.py')
-
-=======
-    with open(run_PSQ_sentinel, 'w') as f:
-        for patch in inps.patch_list:
-            cmd = 'PSQ_sentinel.py ' + inps.custom_template_file + ' -p ' +'PATCH' + patch + ' \n'
-            f.write(cmd)
-    
-    #cmd = 'createBatch.pl ' + inps.sq_dir + '/run_PSQ_sentinel' + ' memory=' + '3700' + ' walltime=' + '10:00'
-    cmd = '$INT_SCR/split_jobs.py -f ' + inps.sq_dir + '/run_PSQ_sentinel -w 4:00 -r 12000 -q '+ jobqueue 
-    status = subprocess.Popen(cmd, shell=True).wait()
-    if status is not 0:
-        logger_ph_lnk.log(loglevel.ERROR, 'ERROR running PSQ_sentinel.py')
-        raise Exception('ERROR running PSQ_sentinel.py')
->>>>>>> 4a9b6f27
 
  ###########################################   
 
