#!/usr/bin/env python3

# Author: Sara Mirzaee


import numpy as np
import argparse
import os
import subprocess
import sys
import time
import argparse
sys.path.insert(0, os.getenv('RSMAS_ISCE'))
from rsmas_logging import loglevel
from dataset_template import Template
import _pysqsar_utilities as pysq
from dask import compute, delayed

logger_ph_lnk  = pysq.send_logger_squeesar()

######################################################

EXAMPLE = """example:
  sentinel_squeesar.py LombokSenAT156VV.template 
"""


def create_parser():
    """ Creates command line argument parser object. """

    parser = argparse.ArgumentParser(formatter_class=argparse.RawTextHelpFormatter, epilog=EXAMPLE)
    parser.add_argument('-v', '--version', action='version', version='%(prog)s 0.1')
    parser.add_argument('custom_template_file', nargs='?',
        help='custom template with option settings.\n')
    
    return parser


def command_line_parse(args):
    """ Parses command line agurments into inps variable. """

    parser = create_parser()
    inps = parser.parse_args(args)
    return inps

    
def create_patch(inps, name):
<<<<<<< HEAD

    patch_row, patch_col = name.split('_')
    patch_row, patch_col = (int(patch_row), int(patch_col))
    patch_name = inps.patch_dir + str(patch_row) + '_' + str(patch_col)

    line = inps.patch_rows[1][0][patch_row] - inps.patch_rows[0][0][patch_row]
    sample = inps.patch_cols[1][0][patch_col] - inps.patch_cols[0][0][patch_col]

=======
    patch_row, patch_col = name.split('_')
    patch_row, patch_col = int(patch_row), int(patch_col)
    patch_name = inps.patch_dir + str(patch_row) + '_' + str(patch_col)
    line = inps.patch_rows[1][0][patch_row] - inps.patch_rows[0][0][patch_row]
    sample = inps.patch_cols[1][0][patch_col] - inps.patch_cols[0][0][patch_col]
>>>>>>> 14414774
    if  not os.path.isfile(patch_name + '/count.npy'):
        if not os.path.isdir(patch_name):
            os.mkdir(patch_name)
        logger_ph_lnk.log(loglevel.INFO, "Making PATCH" + str(patch_row) + '_' + str(patch_col))
<<<<<<< HEAD

        rslc = np.memmap(patch_name + '/RSLC', dtype=np.complex64, mode='w+', shape=(inps.n_image, line, sample))

=======
        amplitude = np.empty((inps.n_image, line, sample))
        phase = np.empty((inps.n_image, line, sample))
>>>>>>> 14414774
        count = 0
        for dirs in inps.list_slv:
            data_name = inps.slave_dir + '/' + dirs + '/' + dirs + '.slc.full'
            slc = np.memmap(data_name, dtype=np.complex64, mode='r', shape=(inps.lin, inps.sam))
<<<<<<< HEAD
            rslc[count, :, :] = slc[inps.patch_rows[0][0][patch_row]:inps.patch_rows[1][0][patch_row],
                                            inps.patch_cols[0][0][patch_col]:inps.patch_cols[1][0][patch_col]]
            count += 1
            del slc
        del rslc

=======
            amplitude[count, :, :] = np.abs(slc[inps.patch_rows[0][0][patch_row]:inps.patch_rows[1][0][patch_row],
                                            inps.patch_cols[0][0][patch_col]:inps.patch_cols[1][0][patch_col]])
            phase[count, :, :] = np.angle(slc[inps.patch_rows[0][0][patch_row]:inps.patch_rows[1][0][patch_row],
                                       inps.patch_cols[0][0][patch_col]:inps.patch_cols[1][0][patch_col]])
            count += 1
            del slc
        np.save(patch_name + '/' + 'Amplitude.npy', amplitude)
        np.save(patch_name + '/' + 'Phase.npy', phase)
>>>>>>> 14414774
        np.save(patch_name + '/count.npy', inps.n_image)
    else:
        print('Next patch...')
    return "PATCH" + str(patch_row) + '_' + str(patch_col)+" is created"
                                            
######################################################################

def main(iargs=None):
    """
        Pre-process and wrapper for phase linking and phase filtering of Distributed scatterers
    """

    inps = command_line_parse(iargs)
    logger_ph_lnk.log(loglevel.INFO, os.path.basename(sys.argv[0]) + " " + sys.argv[1])
    inps.project_name = os.path.basename(inps.custom_template_file).partition('.')[0]
    inps.project_dir = os.getenv('SCRATCHDIR') + '/' + inps.project_name
    inps.template = Template(inps.custom_template_file).get_options()

    inps.slave_dir = inps.project_dir + '/merged/SLC'
    inps.sq_dir = inps.project_dir + '/SqueeSAR'
    inps.patch_dir = inps.sq_dir+'/PATCH'
    inps.list_slv = os.listdir(inps.slave_dir)
    
    inps.range_win = int(inps.template['squeesar.wsizerange'])
    inps.azimuth_win = int(inps.template['squeesar.wsizeazimuth'])
    
    if not os.path.isdir(inps.sq_dir):
        os.mkdir(inps.sq_dir)

    slc = pysq.read_image(inps.slave_dir + '/' + inps.list_slv[0] + '/' + inps.list_slv[0] + '.slc.full')  #
    inps.n_image = len(inps.list_slv)
    inps.lin = slc.shape[0]
    inps.sam = slc.shape[1]
    del slc
    
    inps.patch_rows, inps.patch_cols, inps.patch_list = \
        pysq.patch_slice(inps.lin,inps.sam,inps.azimuth_win,inps.range_win)
                                            
    np.save(inps.sq_dir+'/rowpatch.npy',inps.patch_rows)
    np.save(inps.sq_dir+'/colpatch.npy',inps.patch_cols)
    
    time0 = time.time()                                        
    if os.path.isfile(inps.sq_dir + '/flag.npy'):
        print('patchlist exist')
    else:
        values = [delayed(create_patch)(inps, x) for x in inps.patch_list]
        compute(*values, scheduler='processes')
    np.save(inps.sq_dir + '/flag.npy', 'patchlist_created')
    timep = time.time() - time0
    logger_ph_lnk.log(loglevel.INFO, "Done Creating PATCH. time:{}".format(timep))


    run_PSQ_sentinel = inps.sq_dir + "/run_PSQ_sentinel"

    with open(run_PSQ_sentinel, 'w') as f:
        for patch in inps.patch_list:
            cmd = 'PSQ_sentinel.py ' + inps.custom_template_file + ' -p ' +'PATCH' + patch + ' \n'
            f.write(cmd)
    

           
###########################################
    flag = np.load(inps.sq_dir + '/flag.npy')
    try:
      jobqueue = inps.template['job_queue']
    except:
      jobqueue = 'general'
    
    PSQ = False
    for patch in inps.patch_list:
        if os.path.isfile(inps.patch_dir + patch + '/endflag.npy'):
            print('phase linking done sucessfully')
        else:
            print('PATCH'+patch + ' was not processed')
            PSQ = True
    
    if flag == 'patchlist_created' and PSQ == True:
        #cmd = 'createBatch.pl ' + inps.sq_dir + '/run_PSQ_sentinel' + ' memory=' + '3700' + ' walltime=' + '10:00'
        cmd = '$INT_SCR/split_jobs.py -f ' + inps.sq_dir + '/run_PSQ_sentinel -w 10:00 -r 6000 -q '+ jobqueue 
        status = subprocess.Popen(cmd, shell=True).wait()
        print(status)
        if status is not 0:
            logger_ph_lnk.log(loglevel.ERROR, 'ERROR running PSQ_sentinel.py')
            raise Exception('ERROR running PSQ_sentinel.py')

    


    run_write_slc = inps.project_dir + '/merged/run_write_SLC'

    with open(run_write_slc, 'w') as f:
        for date in inps.list_slv:
            cmd = 'writeSQ_sentinel.py ' + inps.custom_template_file + ' -s ' + date + '/' + date + '.slc.full' + ' \n'
            f.write(cmd)

    print ("job file created: " + " run_write_SLC")

    #cmd = '$INT_SCR/split_jobs.py -f ' + inps.project_dir + '/merged/run_write_SLC -w 1:00 -r 5000 -q '+ jobqueue 
    cmd = 'createBatch.pl ' + inps.project_dir + '/merged/run_write_SLC' + ' memory=' + '5000' + ' walltime=' + '1:00' + ' QUEUENAME=bigmem'
    status = subprocess.Popen(cmd, shell=True).wait()
    if status is not 0:
        logger_ph_lnk.log(loglevel.ERROR, 'ERROR writing SLCs')
        raise Exception('ERROR writing SLCs')


if __name__ == '__main__':
    '''
    Creates patches from the data and calls phase linking to process. 
    
    Process for each patch is done sequentially.
    '''
    main()<|MERGE_RESOLUTION|>--- conflicted
+++ resolved
@@ -45,7 +45,6 @@
 
     
 def create_patch(inps, name):
-<<<<<<< HEAD
 
     patch_row, patch_col = name.split('_')
     patch_row, patch_col = (int(patch_row), int(patch_col))
@@ -54,46 +53,24 @@
     line = inps.patch_rows[1][0][patch_row] - inps.patch_rows[0][0][patch_row]
     sample = inps.patch_cols[1][0][patch_col] - inps.patch_cols[0][0][patch_col]
 
-=======
-    patch_row, patch_col = name.split('_')
-    patch_row, patch_col = int(patch_row), int(patch_col)
-    patch_name = inps.patch_dir + str(patch_row) + '_' + str(patch_col)
-    line = inps.patch_rows[1][0][patch_row] - inps.patch_rows[0][0][patch_row]
-    sample = inps.patch_cols[1][0][patch_col] - inps.patch_cols[0][0][patch_col]
->>>>>>> 14414774
     if  not os.path.isfile(patch_name + '/count.npy'):
         if not os.path.isdir(patch_name):
             os.mkdir(patch_name)
         logger_ph_lnk.log(loglevel.INFO, "Making PATCH" + str(patch_row) + '_' + str(patch_col))
-<<<<<<< HEAD
 
         rslc = np.memmap(patch_name + '/RSLC', dtype=np.complex64, mode='w+', shape=(inps.n_image, line, sample))
 
-=======
-        amplitude = np.empty((inps.n_image, line, sample))
-        phase = np.empty((inps.n_image, line, sample))
->>>>>>> 14414774
         count = 0
         for dirs in inps.list_slv:
             data_name = inps.slave_dir + '/' + dirs + '/' + dirs + '.slc.full'
             slc = np.memmap(data_name, dtype=np.complex64, mode='r', shape=(inps.lin, inps.sam))
-<<<<<<< HEAD
+            
             rslc[count, :, :] = slc[inps.patch_rows[0][0][patch_row]:inps.patch_rows[1][0][patch_row],
                                             inps.patch_cols[0][0][patch_col]:inps.patch_cols[1][0][patch_col]]
             count += 1
             del slc
         del rslc
 
-=======
-            amplitude[count, :, :] = np.abs(slc[inps.patch_rows[0][0][patch_row]:inps.patch_rows[1][0][patch_row],
-                                            inps.patch_cols[0][0][patch_col]:inps.patch_cols[1][0][patch_col]])
-            phase[count, :, :] = np.angle(slc[inps.patch_rows[0][0][patch_row]:inps.patch_rows[1][0][patch_row],
-                                       inps.patch_cols[0][0][patch_col]:inps.patch_cols[1][0][patch_col]])
-            count += 1
-            del slc
-        np.save(patch_name + '/' + 'Amplitude.npy', amplitude)
-        np.save(patch_name + '/' + 'Phase.npy', phase)
->>>>>>> 14414774
         np.save(patch_name + '/count.npy', inps.n_image)
     else:
         print('Next patch...')
