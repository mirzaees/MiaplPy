--- conflicted
+++ resolved
@@ -180,8 +180,6 @@
         A = res[0]
         B = res[1]
 
-    import pdb; pdb.set_trace()
-
     for ii in range(length):
         for jj in range(ii + 1, length):
 
@@ -199,11 +197,8 @@
     return C
 
 
-<<<<<<< HEAD
 def repeat_simulation(numr, n_img, n_shp, phas, coh_sim_S, coh_sim_L, outname): #, stacknumber=1):
-=======
-def repeat_simulation(numr, n_img, n_shp, phas, coh_sim_S, coh_sim_L, outname) #, stacknumber=1):
->>>>>>> 4abba4b9
+
     Timesmat = np.zeros([14, numr])
 
     EVD_est_resS = np.zeros([n_img, numr])
@@ -339,8 +334,8 @@
     out_time = np.mean(Timesmat, axis=1)
     out_time_name = outname.split('.npy')[0] + '_time.npy'
 
-    #np.save(outname, rmsemat_est)
-    #np.save(out_time_name, out_time)
+    np.save(outname, rmsemat_est)
+    np.save(out_time_name, out_time)
 
     return None
 
@@ -357,55 +352,20 @@
     if inps.seasonality:
         outname = outname + '_seasonal'
 
-<<<<<<< HEAD
-=======
-    #if inps.multistack:
-    #    outname = outname + '_multistack.npy'
-    #    stacknum = 10
-    #else:
-    #    outname = outname + '.npy'
-    #    stacknum = 1
-    
->>>>>>> 4abba4b9
     outname = outname + '.npy'
 
     inps.outname = os.path.join(simul_dir, outname)
 
-<<<<<<< HEAD
     vel_phase = inps.deformation_rate / 365 * 4 * np.pi / inps.lamda
     vel_fading = inps.fading_rate / 365 * 4 * np.pi / inps.lamda  # 0.031 # rad/day
-=======
-    if inps.signal_type == 'linear':
-        temp_baseline, displacement = simulate_constant_vel_phase(inps.n_img, inps.tmp_bl)
-    else:
-        temp_baseline, displacement = simulate_volcano_def_phase(inps.n_img, inps.tmp_bl)
-
-    # Add fading/decaying signal
-    #vv = temp_baseline.reshape(-1, 1)
-    #tb = np.log(np.matmul(np.exp(-vv), np.exp(vv).T)).astype(np.int)
-    #dt = np.eye(vv.shape[0])
-    #b = 0.02
-    #a = 2.24
-    ##fading_signal = ((7 / 6) * a * tb / (np.abs(tb) + 1)) * np.exp(-b * (np.abs(tb) - 6))
-    
-    
-    # DeZan paper equation
-    #fading_signal = 0.18 * np.exp(-np.abs(tb) / 11) * np.exp(1j * 0.03 * tb) + \
-    #                0.25 * np.exp(-np.abs(tb) / 50) * np.exp(1j * 0.002 * tb) + 0.13 + 0.44 * dt
-    
-    inps.ph0 = np.matrix(-displacement * 4 * np.pi * inps.deformation_rate / inps.lamda).reshape(len(displacement), 1)
->>>>>>> 4abba4b9
 
     temp_baseline = np.ogrid[0:(inps.tmp_bl * inps.n_img):inps.tmp_bl]
 
-<<<<<<< HEAD
     #if inps.signal_type == 'linear':
     #    temp_baseline, displacement = simulate_constant_vel_phase(inps.n_img, inps.tmp_bl)
     #else:
     #    temp_baseline, displacement = simulate_volcano_def_phase(inps.n_img, inps.tmp_bl)
-=======
-    #inps.coh_sim_S = fading_signal
->>>>>>> 4abba4b9
+
 
     ph0 = -vel_phase * (temp_baseline)
     gamma_l = 0
@@ -413,7 +373,7 @@
                                                            vel_phase, inps.decorr_days,
                                                            vel_fading, inps.decorr_days_fading, seasonal=inps.seasonality)
 
-<<<<<<< HEAD
+
     gamma_l = inps.gammal
     inps.coh_sim_L = simulate_coherence_matrix_exponential(temp_baseline, inps.gamma0, gamma_l, inps.gamma_fading,
                                                            vel_phase, inps.decorr_days,
@@ -421,12 +381,6 @@
 
     repeat_simulation(numr=inps.n_sim, n_img=inps.n_img, n_shp=inps.n_shp,
                       phas=ph0.reshape(-1, 1), coh_sim_S=inps.coh_sim_S, coh_sim_L=inps.coh_sim_L, outname=inps.outname)
-=======
-    #inps.coh_sim_L = fading_signal
-
-    repeat_simulation(numr=inps.n_sim, n_img=inps.n_img, n_shp=inps.n_shp,
-                      phas=inps.ph0, coh_sim_S=inps.coh_sim_S, coh_sim_L=inps.coh_sim_L, outname=inps.outname) #,
->>>>>>> 4abba4b9
                       #stacknumber=stacknum)
 
     return
