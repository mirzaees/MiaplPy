--- conflicted
+++ resolved
@@ -20,92 +20,6 @@
 ################################################################################
 
 
-<<<<<<< HEAD
-def cmd_line_parse(iargs=None, script=None):
-    """Command line parser."""
-
-    parser = argparse.ArgumentParser(description='MiNoPy scripts parser')
-    parser = add_common_parser(parser)
-
-    if script == 'patch_inversion':
-        parser = add_patch_inversion(parser)
-    if script == 'timeseries_corrections':
-        parser = add_mintpy_corrections(parser)
-    if script == 'oversample_minopy':
-        parser = add_oversample(parser)
-
-    inps = parser.parse_args(args=iargs)
-    inps = putils.create_or_update_template(inps)
-
-    return inps
-
-
-def add_common_parser(parser):
-
-    commonp = parser.add_argument_group('General options:')
-    commonp.add_argument('custom_template_file', nargs='?', help='custom template with option settings.\n')
-    commonp.add_argument('-v', '--version', action='version', version='%(prog)s 0.1')
-    commonp.add_argument('--submit', dest='submit_flag', action='store_true', help='submits job')
-    commonp.add_argument('--walltime', dest='wall_time', default='None',
-                        help='walltime for submitting the script as a job')
-    commonp.add_argument('--wait', dest='wait_time', default='00:00', metavar="Wait time (hh:mm)",
-                         help="wait time to submit a job")
-    return parser
-
-
-def add_oversample(parser):
-    crp = parser.add_argument_group('Crop options:')
-    crp.add_argument('--ox', dest='over_sample_x', default=3, help='Oversampling in azimuth direction')
-    crp.add_argument('--oy', dest='over_sample_y', default=1, help='Oversampling in range direction')
-    return parser
-
-
-def add_minopy_wrapper(parser):
-
-    STEP_LIST, STEP_HELP = pathObj.minopy_help()
-
-    minp = parser.add_argument_group('MiNoPy Routine InSAR Time Series Analysis. steps processing '
-                                    '(start/end/step)', STEP_HELP)
-    minp.add_argument('--remove_minopy_dir', dest='remove_minopy_dir', action='store_true',
-                     help='remove directory before download starts')
-    minp.add_argument('--start', dest='startStep', metavar='STEP', default=STEP_LIST[0],
-                      help='start processing at the named step, default: {}'.format(STEP_LIST[0]))
-    minp.add_argument('--stop', dest='endStep', metavar='STEP', default=STEP_LIST[-1],
-                      help='end processing at the named step, default: {}'.format(STEP_LIST[-1]))
-    minp.add_argument('--step', dest='step', metavar='STEP',
-                      help='run processing at the named step only')
-    minp.add_argument('--email', action='store_true', dest='email', default=False,
-                    help='opt to email results')
-
-    return parser
-
-
-def add_patch_inversion(parser):
-
-    pi = parser.add_argument_group('Patch inversion option')
-    pi.add_argument('-p', '--patch', type=str, dest='patch', help='patch directory')
-
-    return parser
-
-
-def add_mintpy_corrections(parser):
-
-    corrections = parser.add_argument_group('Mintpy options')
-
-    corrections.add_argument('--dir', dest='work_dir',
-                        help='MintPy working directory, default is:\n' +
-                             'a) current directory, or\n' +
-                             'b) $SCRATCHDIR/projectName/mintpy, if meets the following 3 requirements:\n' +
-                             '    1) autoPath = True in mintpy/defaults/auto_path.py\n' +
-                             '    2) environmental variable $SCRATCHDIR exists\n' +
-                             '    3) input custom template with basename same as projectName\n')
-    corrections.add_argument('-g', dest='generate_template', action='store_true',
-                        help='Generate default template (and merge with custom template), then exit.')
-    corrections.add_argument('-H', dest='print_auto_template', action='store_true',
-                        help='Print/Show the example template file for routine processing.')
-
-    return parser
-=======
 def log_message(logdir, msg):
     f = open(os.path.join(logdir, 'log'), 'a+')
     dateStr = datetime.datetime.strftime(datetime.datetime.now(), '%Y%m%d:%H%M%S')
@@ -114,7 +28,6 @@
     f.write(string + "\n")
     f.close()
     return
->>>>>>> 6f34b741
 
 ################################################################################
 
@@ -140,75 +53,6 @@
     last_row = np.rint(np.max(rows)).astype(int) + 10
     first_col = np.rint(np.min(cols)).astype(int) - 10
     last_col = np.rint(np.max(cols)).astype(int) + 10
-<<<<<<< HEAD
-
-    image_coord = [first_row, last_row, first_col, last_col]
-
-    return image_coord
-
-
-def convert_geo2image_coord_old(geo_master_dir, master_dir, lat_south, lat_north, lon_west, lon_east):
-    """ Finds the corresponding line and sample based on geographical coordinates. """
-
-    import isceobj.Planet.AstronomicalHandbook as AstronomicalHandbook
-    from isceobj.Planet.Ellipsoid import Ellipsoid
-
-    master_xml = glob.glob(master_dir + '/IW*.xml')[0]
-    metadata = extract_tops_metadata(master_xml)[0]
-    gmeta = extract_geometry_metadata(geo_master_dir + '/lat.rdr.full.xml', metadata)
-    rmeta = readfile.read_isce_xml(geo_master_dir + '/lat.rdr.full.xml')
-
-    # Read Attributes
-    range_n = float(gmeta['startingRange'])
-    dR = float(gmeta['rangePixelSize'])
-    width = int(rmeta['WIDTH'])
-    Re = float(gmeta['earthRadius'])
-    Height = float(gmeta['altitude'])
-    range_f = range_n + dR * width
-    inc_angle_n = (np.pi - np.arccos((Re ** 2 + range_n ** 2 - (Re + Height) ** 2) / (2 * Re * range_n))) * 180.0 / np.pi
-    inc_angle_f = (np.pi - np.arccos((Re ** 2 + range_f ** 2 - (Re + Height) ** 2) / (2 * Re * range_f))) * 180.0 / np.pi
-
-    inc_angle = (inc_angle_n + inc_angle_f) / 2.0
-    rg_step = float(dR) / np.sin(inc_angle / 180.0 * np.pi)
-    az_step = float(gmeta['azimuthPixelSize']) * Re / (Re + Height)
-
-    lat = [lat_south, lat_north]
-    lon = [lon_west, lon_east]
-
-    lat_c = (np.nanmax(lat) + np.nanmin(lat)) / 2.
-    az_step_deg = 180. / np.pi * az_step / Re
-    rg_step_deg = 180. / np.pi * rg_step / (Re * np.cos(lat_c * np.pi / 180.))
-
-    y_factor = 10 * az_step_deg
-    x_factor = 10 * rg_step_deg
-
-    ds = gdal.Open(geo_master_dir + '/lat.rdr.full.vrt', gdal.GA_ReadOnly)
-    lut_y = ds.GetRasterBand(1).ReadAsArray()
-
-    ds = gdal.Open(geo_master_dir + "/lon.rdr.full.vrt", gdal.GA_ReadOnly)
-    lut_x = ds.GetRasterBand(1).ReadAsArray()
-
-    rows = []
-    cols = []
-
-    for lat0 in lat:
-        for lon0 in lon:
-            ymin = lat0 - y_factor;   ymax = lat0 + y_factor
-            xmin = lon0 - x_factor;   xmax = lon0 + x_factor
-
-            mask_y = np.multiply(lut_y >= ymin, lut_y <= ymax)
-            mask_x = np.multiply(lut_x >= xmin, lut_x <= xmax)
-            mask_yx = np.multiply(mask_y, mask_x)
-            row, col = np.nanmean(np.where(mask_yx), axis=1)
-            rows.append(row)
-            cols.append(col)
-
-    first_row = np.rint(np.min(rows)).astype(int)
-    last_row = np.rint(np.max(rows)).astype(int)
-    first_col = np.rint(np.min(cols)).astype(int)
-    last_col = np.rint(np.max(cols)).astype(int)
-=======
->>>>>>> 6f34b741
 
     image_coord = [first_row, last_row, first_col, last_col]
 
@@ -265,7 +109,7 @@
         image = band.ReadAsArray()[box[1]:box[3], box[0]:box[2]]
     else:
         image = ds.GetRasterBand(1).ReadAsArray()
-        
+
     del ds
 
     return image
@@ -355,19 +199,7 @@
     ifgram_diff = ifgram_diff - np.multiply(ifgram_diff, diagones)
     temp_coh = np.abs(np.sum(ifgram_diff) / (nm ** 2 - nm))
 
-<<<<<<< HEAD
-    n = np.shape(ph_filt)[0]
-    indx = np.triu_indices(n, 1)
-    phi_mat = ph_filt[indx]
-    g1 = np.exp(1j * ph_refined).reshape(n, 1)
-    g2 = np.exp(-1j * ph_refined).reshape(1, n)
-    theta_mat = np.angle(np.matmul(g1, g2))
-    theta_mat = theta_mat[indx]
-    ifgram_diff = phi_mat - theta_mat
-    temp_coh = np.real(np.sum(np.exp(1j * ifgram_diff))) * 2 / (n ** 2 - n)
-=======
     #print(temp_coh)
->>>>>>> 6f34b741
 
     return temp_coh
 
@@ -823,8 +655,6 @@
     return d
 
 
-<<<<<<< HEAD
-=======
 def ecdf_distance(data):
     data_all = np.array(data).flatten()
     n1 = int(len(data_all)/2)
@@ -837,7 +667,6 @@
     return di
 
 
->>>>>>> 6f34b741
 def affine_transform(rows, cols, ovs_x, ovs_y):
 
     pts1 = np.float32([0, 0, rows, 0, rows, cols, 0, cols])
@@ -886,9 +715,6 @@
             out_row[row, col] = row0
             out_col[row, col] = col0
 
-<<<<<<< HEAD
-    return out_row, out_col
-=======
     return out_row, out_col
 
 #################################
@@ -927,5 +753,4 @@
     if status is not 0:
         sys.exit('Error in email_minopy')
 
-    return
->>>>>>> 6f34b741
+    return